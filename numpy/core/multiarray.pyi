# TODO: Sort out any and all missing functions in this namespace

import os
import sys
import datetime as dt
from typing import (
    Any,
    Callable,
    IO,
    Iterable,
    Optional,
    overload,
    TypeVar,
    List,
    Type,
    Union,
    Sequence,
    Tuple,
)

from numpy import (
    # Re-exports
    CopyMode,
    busdaycalendar as busdaycalendar,
    broadcast as broadcast,
    dtype as dtype,
    ndarray as ndarray,
    nditer as nditer,

    # The rest
    nditer,
    ufunc,
    str_,
    bool_,
    uint8,
    intp,
    int_,
    float64,
    timedelta64,
    datetime64,
    generic,
    unsignedinteger,
    signedinteger,
    floating,
    complexfloating,
    _OrderKACF,
    _OrderCF,
    _CastingKind,
    _ModeKind,
    _SupportsBuffer,
)

from numpy.typing import (
    # Shapes
    _ShapeLike,

    # DTypes
    DTypeLike,
    _SupportsDType,

    # Arrays
    NDArray,
    ArrayLike,
    _SupportsArray,
    _NestedSequence,
    _ArrayLikeBool_co,
    _ArrayLikeUInt_co,
    _ArrayLikeInt_co,
    _ArrayLikeFloat_co,
    _ArrayLikeComplex_co,
    _ArrayLikeTD64_co,
    _ArrayLikeDT64_co,
    _ArrayLikeObject_co,
    _ArrayLikeStr_co,
    _ArrayLikeBytes_co,
    _ScalarLike_co,
    _IntLike_co,
    _FloatLike_co,
    _TD64Like_co,
)

if sys.version_info >= (3, 8):
    from typing import SupportsIndex, final, Final, Literal as L
else:
    from typing_extensions import SupportsIndex, final, Final, Literal as L

_SCT = TypeVar("_SCT", bound=generic)
_ArrayType = TypeVar("_ArrayType", bound=NDArray[Any])

# Subscriptable subsets of `npt.DTypeLike` and `npt.ArrayLike`
_DTypeLike = Union[
    dtype[_SCT],
    Type[_SCT],
    _SupportsDType[dtype[_SCT]],
]
_ArrayLike = _NestedSequence[_SupportsArray[dtype[_SCT]]]

# Valid time units
_UnitKind = L[
    "Y",
    "M",
    "D",
    "h",
    "m",
    "s",
    "ms",
    "us", "μs",
    "ns",
    "ps",
    "fs",
    "as",
]
_RollKind = L[  # `raise` is deliberately excluded
    "nat",
    "forward",
    "following",
    "backward",
    "preceding",
    "modifiedfollowing",
    "modifiedpreceding",
]

__all__: List[str]

ALLOW_THREADS: Final[int]  # 0 or 1 (system-specific)
BUFSIZE: L[8192]
CLIP: L[0]
WRAP: L[1]
RAISE: L[2]
MAXDIMS: L[32]
MAY_SHARE_BOUNDS: L[0]
MAY_SHARE_EXACT: L[-1]
tracemalloc_domain: L[389047]

@overload
def empty_like(
    prototype: _ArrayType,
    dtype: None = ...,
    order: _OrderKACF = ...,
    subok: bool = ...,
    shape: Optional[_ShapeLike] = ...,
) -> _ArrayType: ...
@overload
def empty_like(
    prototype: _ArrayLike[_SCT],
    dtype: None = ...,
    order: _OrderKACF = ...,
    subok: bool = ...,
    shape: Optional[_ShapeLike] = ...,
) -> NDArray[_SCT]: ...
@overload
def empty_like(
    prototype: object,
    dtype: None = ...,
    order: _OrderKACF = ...,
    subok: bool = ...,
    shape: Optional[_ShapeLike] = ...,
) -> NDArray[Any]: ...
@overload
def empty_like(
    prototype: Any,
    dtype: _DTypeLike[_SCT],
    order: _OrderKACF = ...,
    subok: bool = ...,
    shape: Optional[_ShapeLike] = ...,
) -> NDArray[_SCT]: ...
@overload
def empty_like(
    prototype: Any,
    dtype: DTypeLike,
    order: _OrderKACF = ...,
    subok: bool = ...,
    shape: Optional[_ShapeLike] = ...,
) -> NDArray[Any]: ...

@overload
def array(
    object: _ArrayType,
    dtype: None = ...,
    *,
    copy: bool | CopyMode = ...,
    order: _OrderKACF = ...,
    subok: L[True],
    ndmin: int = ...,
    like: ArrayLike = ...,
) -> _ArrayType: ...
@overload
def array(
    object: _ArrayLike[_SCT],
    dtype: None = ...,
    *,
    copy: bool | CopyMode = ...,
    order: _OrderKACF = ...,
    subok: bool = ...,
    ndmin: int = ...,
    like: ArrayLike = ...,
) -> NDArray[_SCT]: ...
@overload
def array(
    object: object,
    dtype: None = ...,
    *,
    copy: bool | CopyMode = ...,
    order: _OrderKACF = ...,
    subok: bool = ...,
    ndmin: int = ...,
    like: ArrayLike = ...,
) -> NDArray[Any]: ...
@overload
def array(
    object: Any,
    dtype: _DTypeLike[_SCT],
    *,
    copy: bool | CopyMode = ...,
    order: _OrderKACF = ...,
    subok: bool = ...,
    ndmin: int = ...,
    like: ArrayLike = ...,
) -> NDArray[_SCT]: ...
@overload
def array(
    object: Any,
    dtype: DTypeLike,
    *,
    copy: bool | CopyMode = ...,
    order: _OrderKACF = ...,
    subok: bool = ...,
    ndmin: int = ...,
    like: ArrayLike = ...,
) -> NDArray[Any]: ...

@overload
def zeros(
    shape: _ShapeLike,
    dtype: None = ...,
    order: _OrderCF = ...,
    *,
    like: ArrayLike = ...,
) -> NDArray[float64]: ...
@overload
def zeros(
    shape: _ShapeLike,
    dtype: _DTypeLike[_SCT],
    order: _OrderCF = ...,
    *,
    like: ArrayLike = ...,
) -> NDArray[_SCT]: ...
@overload
def zeros(
    shape: _ShapeLike,
    dtype: DTypeLike,
    order: _OrderCF = ...,
    *,
    like: ArrayLike = ...,
) -> NDArray[Any]: ...

@overload
def empty(
    shape: _ShapeLike,
    dtype: None = ...,
    order: _OrderCF = ...,
    *,
    like: ArrayLike = ...,
) -> NDArray[float64]: ...
@overload
def empty(
    shape: _ShapeLike,
    dtype: _DTypeLike[_SCT],
    order: _OrderCF = ...,
    *,
    like: ArrayLike = ...,
) -> NDArray[_SCT]: ...
@overload
def empty(
    shape: _ShapeLike,
    dtype: DTypeLike,
    order: _OrderCF = ...,
    *,
    like: ArrayLike = ...,
) -> NDArray[Any]: ...

@overload
def unravel_index(  # type: ignore[misc]
    indices: _IntLike_co,
    shape: _ShapeLike,
    order: _OrderCF = ...,
) -> Tuple[intp, ...]: ...
@overload
def unravel_index(
    indices: _ArrayLikeInt_co,
    shape: _ShapeLike,
    order: _OrderCF = ...,
) -> Tuple[NDArray[intp], ...]: ...

@overload
def ravel_multi_index(  # type: ignore[misc]
    multi_index: Sequence[_IntLike_co],
    dims: Sequence[SupportsIndex],
    mode: Union[_ModeKind, Tuple[_ModeKind, ...]] = ...,
    order: _OrderCF = ...,
) -> intp: ...
@overload
def ravel_multi_index(
    multi_index: Sequence[_ArrayLikeInt_co],
    dims: Sequence[SupportsIndex],
    mode: Union[_ModeKind, Tuple[_ModeKind, ...]] = ...,
    order: _OrderCF = ...,
) -> NDArray[intp]: ...

@overload
def concatenate(  # type: ignore[misc]
    __arrays: _ArrayLike[_SCT],
    axis: Optional[SupportsIndex] = ...,
    out: None = ...,
    *,
    dtype: None = ...,
    casting: Optional[_CastingKind] = ...
) -> NDArray[_SCT]: ...
@overload
def concatenate(  # type: ignore[misc]
    __arrays: ArrayLike,
    axis: Optional[SupportsIndex] = ...,
    out: None = ...,
    *,
    dtype: None = ...,
    casting: Optional[_CastingKind] = ...
) -> NDArray[Any]: ...
@overload
def concatenate(  # type: ignore[misc]
    __arrays: ArrayLike,
    axis: Optional[SupportsIndex] = ...,
    out: None = ...,
    *,
    dtype: _DTypeLike[_SCT],
    casting: Optional[_CastingKind] = ...
) -> NDArray[_SCT]: ...
@overload
def concatenate(  # type: ignore[misc]
    __arrays: ArrayLike,
    axis: Optional[SupportsIndex] = ...,
    out: None = ...,
    *,
    dtype: DTypeLike,
    casting: Optional[_CastingKind] = ...
) -> NDArray[Any]: ...
@overload
def concatenate(
    __arrays: ArrayLike,
    axis: Optional[SupportsIndex] = ...,
    out: _ArrayType = ...,
    *,
    dtype: DTypeLike = ...,
    casting: Optional[_CastingKind] = ...
) -> _ArrayType: ...

def inner(
    __a: ArrayLike,
    __b: ArrayLike,
) -> Any: ...

@overload
def where(
    __condition: ArrayLike,
) -> Tuple[NDArray[intp], ...]: ...
@overload
def where(
    __condition: ArrayLike,
    __x: ArrayLike,
    __y: ArrayLike,
) -> NDArray[Any]: ...

def lexsort(
    keys: ArrayLike,
    axis: Optional[SupportsIndex] = ...,
) -> Any: ...

def can_cast(
    from_: Union[ArrayLike, DTypeLike],
    to: DTypeLike,
    casting: Optional[_CastingKind] = ...,
) -> bool: ...

def min_scalar_type(
    __a: ArrayLike,
) -> dtype[Any]: ...

def result_type(
    *arrays_and_dtypes: Union[ArrayLike, DTypeLike],
) -> dtype[Any]: ...

@overload
def dot(a: ArrayLike, b: ArrayLike, out: None = ...) -> Any: ...
@overload
def dot(a: ArrayLike, b: ArrayLike, out: _ArrayType) -> _ArrayType: ...

@overload
def vdot(__a: _ArrayLikeBool_co, __b: _ArrayLikeBool_co) -> bool_: ...  # type: ignore[misc]
@overload
def vdot(__a: _ArrayLikeUInt_co, __b: _ArrayLikeUInt_co) -> unsignedinteger[Any]: ...  # type: ignore[misc]
@overload
def vdot(__a: _ArrayLikeInt_co, __b: _ArrayLikeInt_co) -> signedinteger[Any]: ... # type: ignore[misc]
@overload
def vdot(__a: _ArrayLikeFloat_co, __b: _ArrayLikeFloat_co) -> floating[Any]: ...  # type: ignore[misc]
@overload
def vdot(__a: _ArrayLikeComplex_co, __b: _ArrayLikeComplex_co) -> complexfloating[Any, Any]: ...  # type: ignore[misc]
@overload
def vdot(__a: _ArrayLikeTD64_co, __b: _ArrayLikeTD64_co) -> timedelta64: ...
@overload
def vdot(__a: _ArrayLikeObject_co, __b: Any) -> Any: ...
@overload
def vdot(__a: Any, __b: _ArrayLikeObject_co) -> Any: ...

def bincount(
    __x: ArrayLike,
    weights: Optional[ArrayLike] = ...,
    minlength: SupportsIndex = ...,
) -> NDArray[intp]: ...

def copyto(
    dst: NDArray[Any],
    src: ArrayLike,
    casting: Optional[_CastingKind] = ...,
    where: Optional[_ArrayLikeBool_co] = ...,
) -> None: ...

def putmask(
    a: NDArray[Any],
    mask: _ArrayLikeBool_co,
    values: ArrayLike,
) -> None: ...

def packbits(
    __a: _ArrayLikeInt_co,
    axis: Optional[SupportsIndex] = ...,
    bitorder: L["big", "little"] = ...,
) -> NDArray[uint8]: ...

def unpackbits(
    __a: _ArrayLike[uint8],
    axis: Optional[SupportsIndex] = ...,
    count: Optional[SupportsIndex] = ...,
    bitorder: L["big", "little"] = ...,
) -> NDArray[uint8]: ...

def shares_memory(
    __a: object,
    __b: object,
    max_work: Optional[int] = ...,
) -> bool: ...

def may_share_memory(
    __a: object,
    __b: object,
    max_work: Optional[int] = ...,
) -> bool: ...

@overload
def asarray(
    a: _ArrayLike[_SCT],
    dtype: None = ...,
    order: _OrderKACF = ...,
    *,
    like: ArrayLike = ...,
) -> NDArray[_SCT]: ...
@overload
def asarray(
    a: object,
    dtype: None = ...,
    order: _OrderKACF = ...,
    *,
    like: ArrayLike = ...,
) -> NDArray[Any]: ...
@overload
def asarray(
    a: Any,
    dtype: _DTypeLike[_SCT],
    order: _OrderKACF = ...,
    *,
    like: ArrayLike = ...,
) -> NDArray[_SCT]: ...
@overload
def asarray(
    a: Any,
    dtype: DTypeLike,
    order: _OrderKACF = ...,
    *,
    like: ArrayLike = ...,
) -> NDArray[Any]: ...

@overload
def asanyarray(
    a: _ArrayType,  # Preserve subclass-information
    dtype: None = ...,
    order: _OrderKACF = ...,
    *,
    like: ArrayLike = ...,
) -> _ArrayType: ...
@overload
def asanyarray(
    a: _ArrayLike[_SCT],
    dtype: None = ...,
    order: _OrderKACF = ...,
    *,
    like: ArrayLike = ...,
) -> NDArray[_SCT]: ...
@overload
def asanyarray(
    a: object,
    dtype: None = ...,
    order: _OrderKACF = ...,
    *,
    like: ArrayLike = ...,
) -> NDArray[Any]: ...
@overload
def asanyarray(
    a: Any,
    dtype: _DTypeLike[_SCT],
    order: _OrderKACF = ...,
    *,
    like: ArrayLike = ...,
) -> NDArray[_SCT]: ...
@overload
def asanyarray(
    a: Any,
    dtype: DTypeLike,
    order: _OrderKACF = ...,
    *,
    like: ArrayLike = ...,
) -> NDArray[Any]: ...

@overload
def ascontiguousarray(
    a: _ArrayLike[_SCT],
    dtype: None = ...,
    *,
    like: ArrayLike = ...,
) -> NDArray[_SCT]: ...
@overload
def ascontiguousarray(
    a: object,
    dtype: None = ...,
    *,
    like: ArrayLike = ...,
) -> NDArray[Any]: ...
@overload
def ascontiguousarray(
    a: Any,
    dtype: _DTypeLike[_SCT],
    *,
    like: ArrayLike = ...,
) -> NDArray[_SCT]: ...
@overload
def ascontiguousarray(
    a: Any,
    dtype: DTypeLike,
    *,
    like: ArrayLike = ...,
) -> NDArray[Any]: ...

@overload
def asfortranarray(
    a: _ArrayLike[_SCT],
    dtype: None = ...,
    *,
    like: ArrayLike = ...,
) -> NDArray[_SCT]: ...
@overload
def asfortranarray(
    a: object,
    dtype: None = ...,
    *,
    like: ArrayLike = ...,
) -> NDArray[Any]: ...
@overload
def asfortranarray(
    a: Any,
    dtype: _DTypeLike[_SCT],
    *,
    like: ArrayLike = ...,
) -> NDArray[_SCT]: ...
@overload
def asfortranarray(
    a: Any,
    dtype: DTypeLike,
    *,
    like: ArrayLike = ...,
) -> NDArray[Any]: ...

# In practice `List[Any]` is list with an int, int and a valid
# `np.seterrcall()` object
def geterrobj() -> List[Any]: ...
def seterrobj(__errobj: List[Any]) -> None: ...

def promote_types(__type1: DTypeLike, __type2: DTypeLike) -> dtype[Any]: ...

# `sep` is a de facto mandatory argument, as its default value is deprecated
@overload
def fromstring(
    string: str | bytes,
    dtype: None = ...,
    count: SupportsIndex = ...,
    *,
    sep: str,
    like: ArrayLike = ...,
) -> NDArray[float64]: ...
@overload
def fromstring(
    string: str | bytes,
    dtype: _DTypeLike[_SCT],
    count: SupportsIndex = ...,
    *,
    sep: str,
    like: ArrayLike = ...,
) -> NDArray[_SCT]: ...
@overload
def fromstring(
    string: str | bytes,
    dtype: DTypeLike,
    count: SupportsIndex = ...,
    *,
    sep: str,
    like: ArrayLike = ...,
) -> NDArray[Any]: ...

def frompyfunc(
    __func: Callable[..., Any],
    nin: SupportsIndex,
    nout: SupportsIndex,
    *,
    identity: Any = ...,
) -> ufunc: ...

@overload
def fromfile(
    file: str | bytes | os.PathLike[Any] | IO[Any],
    dtype: None = ...,
    count: SupportsIndex = ...,
    sep: str = ...,
    offset: SupportsIndex = ...,
    *,
    like: ArrayLike = ...,
) -> NDArray[float64]: ...
@overload
def fromfile(
    file: str | bytes | os.PathLike[Any] | IO[Any],
    dtype: _DTypeLike[_SCT],
    count: SupportsIndex = ...,
    sep: str = ...,
    offset: SupportsIndex = ...,
    *,
    like: ArrayLike = ...,
) -> NDArray[_SCT]: ...
@overload
def fromfile(
    file: str | bytes | os.PathLike[Any] | IO[Any],
    dtype: DTypeLike,
    count: SupportsIndex = ...,
    sep: str = ...,
    offset: SupportsIndex = ...,
    *,
    like: ArrayLike = ...,
) -> NDArray[Any]: ...

@overload
def fromiter(
    iter: Iterable[Any],
    dtype: _DTypeLike[_SCT],
    count: SupportsIndex = ...,
    *,
    like: ArrayLike = ...,
) -> NDArray[_SCT]: ...
@overload
def fromiter(
    iter: Iterable[Any],
    dtype: DTypeLike,
    count: SupportsIndex = ...,
    *,
    like: ArrayLike = ...,
) -> NDArray[Any]: ...

@overload
def frombuffer(
    buffer: _SupportsBuffer,
    dtype: None = ...,
    count: SupportsIndex = ...,
    offset: SupportsIndex = ...,
    *,
    like: ArrayLike = ...,
) -> NDArray[float64]: ...
@overload
def frombuffer(
    buffer: _SupportsBuffer,
    dtype: _DTypeLike[_SCT],
    count: SupportsIndex = ...,
    offset: SupportsIndex = ...,
    *,
    like: ArrayLike = ...,
) -> NDArray[_SCT]: ...
@overload
def frombuffer(
    buffer: _SupportsBuffer,
    dtype: DTypeLike,
    count: SupportsIndex = ...,
    offset: SupportsIndex = ...,
    *,
    like: ArrayLike = ...,
) -> NDArray[Any]: ...

@overload
def arange(  # type: ignore[misc]
    __stop: _IntLike_co,
    *,
    dtype: None = ...,
    like: ArrayLike = ...,
) -> NDArray[signedinteger[Any]]: ...
@overload
def arange(  # type: ignore[misc]
    start: _IntLike_co,
    stop: _IntLike_co,
    step: _IntLike_co = ...,
    dtype: None = ...,
    *,
    like: ArrayLike = ...,
) -> NDArray[signedinteger[Any]]: ...
@overload
def arange(  # type: ignore[misc]
    __stop: _FloatLike_co,
    *,
    dtype: None = ...,
    like: ArrayLike = ...,
) -> NDArray[floating[Any]]: ...
@overload
def arange(  # type: ignore[misc]
    start: _FloatLike_co,
    stop: _FloatLike_co,
    step: _FloatLike_co = ...,
    dtype: None = ...,
    *,
    like: ArrayLike = ...,
) -> NDArray[floating[Any]]: ...
@overload
def arange(
    __stop: _TD64Like_co,
    *,
    dtype: None = ...,
    like: ArrayLike = ...,
) -> NDArray[timedelta64]: ...
@overload
def arange(
    start: _TD64Like_co,
    stop: _TD64Like_co,
    step: _TD64Like_co = ...,
    dtype: None = ...,
    *,
    like: ArrayLike = ...,
) -> NDArray[timedelta64]: ...
@overload
def arange(  # both start and stop must always be specified for datetime64
    start: datetime64,
    stop: datetime64,
    step: datetime64 = ...,
    dtype: None = ...,
    *,
    like: ArrayLike = ...,
) -> NDArray[datetime64]: ...
@overload
def arange(
    __stop: Any,
    *,
    dtype: _DTypeLike[_SCT],
    like: ArrayLike = ...,
) -> NDArray[_SCT]: ...
@overload
def arange(
    start: Any,
    stop: Any,
    step: Any = ...,
    dtype: _DTypeLike[_SCT] = ...,
    *,
    like: ArrayLike = ...,
) -> NDArray[_SCT]: ...
@overload
def arange(
    __stop: Any,
    *,
    dtype: DTypeLike,
    like: ArrayLike = ...,
) -> NDArray[Any]: ...
@overload
def arange(
    start: Any,
    stop: Any,
    step: Any = ...,
    dtype: DTypeLike = ...,
    *,
    like: ArrayLike = ...,
) -> NDArray[Any]: ...

def datetime_data(
    __dtype: str | _DTypeLike[datetime64] | _DTypeLike[timedelta64],
) -> Tuple[str, int]: ...

# The datetime functions perform unsafe casts to `datetime64[D]`,
# so a lot of different argument types are allowed here

@overload
def busday_count(  # type: ignore[misc]
    begindates: _ScalarLike_co,
    enddates: _ScalarLike_co,
    weekmask: ArrayLike = ...,
    holidays: None | ArrayLike = ...,
    busdaycal: None | busdaycalendar = ...,
    out: None = ...,
) -> int_: ...
@overload
def busday_count(  # type: ignore[misc]
    begindates: ArrayLike,
    enddates: ArrayLike,
    weekmask: ArrayLike = ...,
    holidays: None | ArrayLike = ...,
    busdaycal: None | busdaycalendar = ...,
    out: None = ...,
) -> NDArray[int_]: ...
@overload
def busday_count(
    begindates: ArrayLike,
    enddates: ArrayLike,
    weekmask: ArrayLike = ...,
    holidays: None | ArrayLike = ...,
    busdaycal: None | busdaycalendar = ...,
    out: _ArrayType = ...,
) -> _ArrayType: ...

# `roll="raise"` is (more or less?) equivalent to `casting="safe"`
@overload
def busday_offset(  # type: ignore[misc]
    dates: datetime64,
    offsets: _TD64Like_co,
    roll: L["raise"] = ...,
    weekmask: ArrayLike = ...,
    holidays: None | ArrayLike = ...,
    busdaycal: None | busdaycalendar = ...,
    out: None = ...,
) -> datetime64: ...
@overload
def busday_offset(  # type: ignore[misc]
    dates: _ArrayLike[datetime64],
    offsets: _ArrayLikeTD64_co,
    roll: L["raise"] = ...,
    weekmask: ArrayLike = ...,
    holidays: None | ArrayLike = ...,
    busdaycal: None | busdaycalendar = ...,
    out: None = ...,
) -> NDArray[datetime64]: ...
@overload
def busday_offset(  # type: ignore[misc]
    dates: _ArrayLike[datetime64],
    offsets: _ArrayLike[timedelta64],
    roll: L["raise"] = ...,
    weekmask: ArrayLike = ...,
    holidays: None | ArrayLike = ...,
    busdaycal: None | busdaycalendar = ...,
    out: _ArrayType = ...,
) -> _ArrayType: ...
@overload
def busday_offset(  # type: ignore[misc]
    dates: _ScalarLike_co,
    offsets: _ScalarLike_co,
    roll: _RollKind,
    weekmask: ArrayLike = ...,
    holidays: None | ArrayLike = ...,
    busdaycal: None | busdaycalendar = ...,
    out: None = ...,
) -> datetime64: ...
@overload
def busday_offset(  # type: ignore[misc]
    dates: ArrayLike,
    offsets: ArrayLike,
    roll: _RollKind,
    weekmask: ArrayLike = ...,
    holidays: None | ArrayLike = ...,
    busdaycal: None | busdaycalendar = ...,
    out: None = ...,
) -> NDArray[datetime64]: ...
@overload
def busday_offset(
    dates: ArrayLike,
    offsets: ArrayLike,
    roll: _RollKind,
    weekmask: ArrayLike = ...,
    holidays: None | ArrayLike = ...,
    busdaycal: None | busdaycalendar = ...,
    out: _ArrayType = ...,
) -> _ArrayType: ...

@overload
def is_busday(  # type: ignore[misc]
    dates: _ScalarLike_co,
    weekmask: ArrayLike = ...,
    holidays: None | ArrayLike = ...,
    busdaycal: None | busdaycalendar = ...,
    out: None = ...,
) -> bool_: ...
@overload
def is_busday(  # type: ignore[misc]
    dates: ArrayLike,
    weekmask: ArrayLike = ...,
    holidays: None | ArrayLike = ...,
    busdaycal: None | busdaycalendar = ...,
    out: None = ...,
) -> NDArray[bool_]: ...
@overload
def is_busday(
    dates: ArrayLike,
    weekmask: ArrayLike = ...,
    holidays: None | ArrayLike = ...,
    busdaycal: None | busdaycalendar = ...,
    out: _ArrayType = ...,
) -> _ArrayType: ...

@overload
def datetime_as_string(  # type: ignore[misc]
    arr: datetime64,
    unit: None | L["auto"] | _UnitKind = ...,
    timezone: L["naive", "UTC", "local"] | dt.tzinfo = ...,
    casting: _CastingKind = ...,
) -> str_: ...
@overload
def datetime_as_string(
    arr: _ArrayLikeDT64_co,
    unit: None | L["auto"] | _UnitKind = ...,
    timezone: L["naive", "UTC", "local"] | dt.tzinfo = ...,
    casting: _CastingKind = ...,
) -> NDArray[str_]: ...

@overload
def compare_chararrays(
    a1: _ArrayLikeStr_co,
    a2: _ArrayLikeStr_co,
    cmp: L["<", "<=", "==", ">=", ">", "!="],
    rstrip: bool,
) -> NDArray[bool_]: ...
@overload
def compare_chararrays(
    a1: _ArrayLikeBytes_co,
    a2: _ArrayLikeBytes_co,
    cmp: L["<", "<=", "==", ">=", ">", "!="],
    rstrip: bool,
) -> NDArray[bool_]: ...

def add_docstring(__obj: Callable[..., Any], __docstring: str) -> None: ...

<<<<<<< HEAD
class CopyMode(enum.Enum):

    ALWAYS: L[1]
    IF_NEEDED: L[0]
    NEVER: L[2]
=======
_GetItemKeys = L[
    "C", "CONTIGUOUS", "C_CONTIGUOUS",
    "F", "FORTRAN", "F_CONTIGUOUS",
    "W", "WRITEABLE",
    "B", "BEHAVED",
    "O", "OWNDATA",
    "A", "ALIGNED",
    "X", "WRITEBACKIFCOPY",
    "CA", "CARRAY",
    "FA", "FARRAY",
    "FNC",
    "FORC",
]
_SetItemKeys = L[
    "A", "ALIGNED",
    "W", "WRITABLE",
    "X", "WRITEBACKIFCOPY",
]

@final
class flagsobj:
    __hash__: None  # type: ignore[assignment]
    aligned: bool
    # NOTE: deprecated
    # updateifcopy: bool
    writeable: bool
    writebackifcopy: bool
    @property
    def behaved(self) -> bool: ...
    @property
    def c_contiguous(self) -> bool: ...
    @property
    def carray(self) -> bool: ...
    @property
    def contiguous(self) -> bool: ...
    @property
    def f_contiguous(self) -> bool: ...
    @property
    def farray(self) -> bool: ...
    @property
    def fnc(self) -> bool: ...
    @property
    def forc(self) -> bool: ...
    @property
    def fortran(self) -> bool: ...
    @property
    def num(self) -> int: ...
    @property
    def owndata(self) -> bool: ...
    def __getitem__(self, key: _GetItemKeys) -> bool: ...
    def __setitem__(self, key: _SetItemKeys, value: bool) -> None: ...
>>>>>>> 88776607
<|MERGE_RESOLUTION|>--- conflicted
+++ resolved
@@ -950,13 +950,6 @@
 
 def add_docstring(__obj: Callable[..., Any], __docstring: str) -> None: ...
 
-<<<<<<< HEAD
-class CopyMode(enum.Enum):
-
-    ALWAYS: L[1]
-    IF_NEEDED: L[0]
-    NEVER: L[2]
-=======
 _GetItemKeys = L[
     "C", "CONTIGUOUS", "C_CONTIGUOUS",
     "F", "FORTRAN", "F_CONTIGUOUS",
@@ -1008,4 +1001,9 @@
     def owndata(self) -> bool: ...
     def __getitem__(self, key: _GetItemKeys) -> bool: ...
     def __setitem__(self, key: _SetItemKeys, value: bool) -> None: ...
->>>>>>> 88776607
+
+class CopyMode(enum.Enum):
+
+    ALWAYS: L[1]
+    IF_NEEDED: L[0]
+    NEVER: L[2]